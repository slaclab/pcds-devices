--- conflicted
+++ resolved
@@ -1244,26 +1244,6 @@
 
 class AbsProgressBar(ProgressBar):
     """Progress bar that displays the absolute position as well."""
-<<<<<<< HEAD
-    def update(self, *args, name=None, **kwargs):
-        for key in ('current', 'initial', 'target'):
-            value = kwargs.get(key, None)
-            if isinstance(value, typing.Sequence):
-                # Single-valued pseudo positioner values can come through here.
-                assert len(value) == 1
-                kwargs[key] = value[0]
-
-        current = kwargs.get('current', None)
-        if None not in (name, current):
-            # TODO: can we get access to the signal's precision?
-            if 0.0 < abs(current) < 1e-6:
-                fmt = '{} ({:.3g})'
-            else:
-                fmt = '{} ({:.3f})'
-            name = fmt.format(name, current)
-
-        super().update(*args, name=name, **kwargs)
-=======
     def __init__(self, *args, **kwargs):
         self._last_position = None
         self._name = None
@@ -1290,8 +1270,19 @@
         name = self._name
 
         try:
+            if isinstance(current, typing.Sequence):
+                # Single-valued pseudo positioner values can come through here.
+                assert len(current) == 1
+                current, = current
+
             # Expand name to include position to display with progress bar
-            name = '{}: {:.4f}'.format(name, current)
+            # TODO: can we get access to the signal's precision?
+            if 0.0 < abs(current) < 1e-6:
+                fmt = '{}: ({:.4g})'
+            else:
+                fmt = '{}: ({:.4f})'
+            name = fmt.format(name, current)
+
             self._last_position = current
         except Exception:
             # Fallback if there is no position data at all
@@ -1321,7 +1312,6 @@
 class NullFile:
     def write(*args, **kwargs):
         pass
->>>>>>> 637465ed
 
 
 class LightpathMixin(OphydObject):
